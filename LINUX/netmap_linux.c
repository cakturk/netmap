--- conflicted
+++ resolved
@@ -168,16 +168,12 @@
 	}
 }
 
-<<<<<<< HEAD
-=======
-
 unsigned
 nm_os_ifnet_mtu(struct ifnet *ifp)
 {
 	return ifp->mtu;
 }
 
->>>>>>> 8b812403
 #ifdef WITH_EXTMEM
 struct nm_os_extmem {
 	struct page **pages;
@@ -2520,10 +2516,6 @@
 EXPORT_SYMBOL(netmap_no_pendintr);	/* XXX mitigation - should go away */
 #ifdef WITH_VALE
 EXPORT_SYMBOL(netmap_bdg_regops);	/* bridge configuration routine */
-<<<<<<< HEAD
-=======
-EXPORT_SYMBOL(netmap_bdg_learning);	/* the default lookup function */
->>>>>>> 8b812403
 EXPORT_SYMBOL(netmap_bdg_name);		/* the bridge the vp is attached to */
 EXPORT_SYMBOL(nm_bdg_update_private_data);
 EXPORT_SYMBOL(netmap_bdg_create);
