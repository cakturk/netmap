--- conflicted
+++ resolved
@@ -1694,11 +1694,7 @@
 static int
 real_bw_run(struct _qs *q, struct _cfg *arg)
 {
-<<<<<<< HEAD
-	q->cur_tt *= arg->f[0];
-=======
 	q->cur_tt /= arg->f[0];
->>>>>>> b6e16e0f
 	return 0;
 }
 
