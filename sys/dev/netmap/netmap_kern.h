--- conflicted
+++ resolved
@@ -36,10 +36,7 @@
 
 #define WITH_VALE	// comment out to disable VALE support
 #define WITH_PIPES
-<<<<<<< HEAD
-=======
 #define WITH_MONITOR
->>>>>>> 63777ebb
 
 #if defined(__FreeBSD__)
 
@@ -66,8 +63,6 @@
 #define NM_ATOMIC_TEST_AND_SET(p)       (!atomic_cmpset_acq_int((p), 0, 1))
 #define NM_ATOMIC_CLEAR(p)              atomic_store_rel_int((p), 0)
 
-<<<<<<< HEAD
-=======
 #if __FreeBSD_version >= 1100005
 struct netmap_adapter *netmap_getna(if_t ifp);
 #endif
@@ -81,7 +76,6 @@
 #define SET_MBUF_REFCNT(m, x)   *((m)->m_ext.ref_cnt) = x
 #define PNT_MBUF_REFCNT(m)      ((m)->m_ext.ref_cnt)
 #endif
->>>>>>> 63777ebb
 
 MALLOC_DECLARE(M_NETMAP);
 
@@ -107,15 +101,6 @@
 
 #define NM_ATOMIC_T	volatile long unsigned int
 
-<<<<<<< HEAD
-// XXX a mtx would suffice here too 20130404 gl
-#define NMG_LOCK_T		struct semaphore
-#define NMG_LOCK_INIT()		sema_init(&netmap_global_lock, 1)
-#define NMG_LOCK_DESTROY()
-#define NMG_LOCK()		down(&netmap_global_lock)
-#define NMG_UNLOCK()		up(&netmap_global_lock)
-#define NMG_LOCK_ASSERT()	//	XXX to be completed
-=======
 #define NM_MTX_T		struct mutex
 #define NM_MTX_INIT(m, s)	do { (void)s; mutex_init(&(m)); } while (0)
 #define NM_MTX_DESTROY(m)	do { (void)m; } while (0)
@@ -123,7 +108,6 @@
 #define NM_MTX_UNLOCK(m)	mutex_unlock(&(m))
 #define NM_MTX_LOCK_ASSERT(m)	mutex_is_locked(&(m))
 
->>>>>>> 63777ebb
 
 #ifndef DEV_NETMAP
 #define DEV_NETMAP
@@ -233,22 +217,14 @@
  * The kring is manipulated by txsync/rxsync and generic netmap function.
  *
  * Concurrent rxsync or txsync on the same ring are prevented through
-<<<<<<< HEAD
- * by nm_kr_lock() which in turn uses nr_busy. This is all we need
-=======
  * by nm_kr_(try)lock() which in turn uses nr_busy. This is all we need
->>>>>>> 63777ebb
  * for NIC rings, and for TX rings attached to the host stack.
  *
  * RX rings attached to the host stack use an mbq (rx_queue) on both
  * rxsync_from_host() and netmap_transmit(). The mbq is protected
  * by its internal lock.
  *
-<<<<<<< HEAD
- * RX rings attached to the VALE switch are accessed by both sender
-=======
  * RX rings attached to the VALE switch are accessed by both senders
->>>>>>> 63777ebb
  * and receiver. They are protected through the q_lock on the RX ring.
  */
 struct netmap_kring {
@@ -278,7 +254,6 @@
 	int32_t		nkr_hwofs;
 
 	uint16_t	nkr_slot_flags;	/* initial value for flags */
-<<<<<<< HEAD
 
 	/* last_reclaim is opaque marker to help reduce the frequency
 	 * of operations such as reclaiming tx buffers. A possible use
@@ -300,29 +275,6 @@
 	uint32_t	nkr_hwlease;
 	uint32_t	nkr_lease_idx;
 
-	volatile int nkr_stopped;	// XXX what for ?
-=======
-
-	/* last_reclaim is opaque marker to help reduce the frequency
-	 * of operations such as reclaiming tx buffers. A possible use
-	 * is set it to ticks and do the reclaim only once per tick.
-	 */
-	uint64_t	last_reclaim;
-
-
-	NM_SELINFO_T	si;		/* poll/select wait queue */
-	NM_LOCK_T	q_lock;		/* protects kring and ring. */
-	NM_ATOMIC_T	nr_busy;	/* prevent concurrent syscalls */
-
-	struct netmap_adapter *na;
-
-	/* The folloiwing fields are for VALE switch support */
-	struct nm_bdg_fwd *nkr_ft;
-	uint32_t	*nkr_leases;
-#define NR_NOSLOT	((uint32_t)~0)	/* used in nkr_*lease* */
-	uint32_t	nkr_hwlease;
-	uint32_t	nkr_lease_idx;
-
 	/* while nkr_stopped is set, no new [tr]xsync operations can
 	 * be started on this kring.
 	 * This is used by netmap_disable_all_rings()
@@ -330,7 +282,6 @@
 	 * structures pointed to by the kring can be added or removed
 	 */
 	volatile int nkr_stopped;
->>>>>>> 63777ebb
 
 	/* Support for adapters without native netmap support.
 	 * On tx rings we preallocate an array of tx buffers
@@ -345,15 +296,6 @@
 	uint32_t	ring_id;	/* debugging */
 	char name[64];			/* diagnostic */
 
-<<<<<<< HEAD
-	int (*nm_sync)(struct netmap_kring *kring, int flags);
-
-#ifdef WITH_PIPES
-	struct netmap_kring *pipe;
-	struct netmap_ring *save_ring;
-#endif /* WITH_PIPES */
-
-=======
 	/* [tx]sync callback for this kring.
 	 * The default nm_kring_create callback (netmap_krings_create)
 	 * sets the nm_sync callback of each hardware tx(rx) kring to
@@ -388,7 +330,6 @@
 	 */
 	int (*save_sync)(struct netmap_kring *kring, int flags);
 #endif
->>>>>>> 63777ebb
 } __attribute__((__aligned__(64)));
 
 
@@ -493,15 +434,6 @@
 				 * deallocation of the memory allocator
 				 */
 #define NAF_NATIVE_ON   16      /* the adapter is native and the attached
-<<<<<<< HEAD
-				 * interface is in netmap mode
-				 */
-#define	NAF_NETMAP_ON	32	/* netmap is active (either native or
-				 * emulated. Where possible (e.g. FreeBSD)
-				 * IFCAP_NETMAP also mirrors this flag.
-				 */
-#define NAF_HOST_RINGS  64	/* the adapter supports the host rings */
-=======
 				 * interface is in netmap mode.
 				 * Virtual ports (vale, pipe, monitor...)
 				 * should never use this flag.
@@ -515,7 +447,6 @@
 #define	NAF_BUSY	(1U<<31) /* the adapter is used internally and
 				  * cannot be registered from userspace
 				  */
->>>>>>> 63777ebb
 	int active_fds; /* number of user-space descriptors using this
 			 interface, which is equal to the number of
 			 struct netmap_if objs in the mapped region. */
@@ -542,11 +473,8 @@
 	/* count users of the global wait queues */
 	int tx_si_users, rx_si_users;
 
-<<<<<<< HEAD
-=======
 	void *pdev; /* used to store pci device */
 
->>>>>>> 63777ebb
 	/* copy of if_qflush and if_transmit pointers, to intercept
 	 * packets from the network stack when netmap is active.
 	 */
@@ -564,33 +492,17 @@
 	/*
 	 * nm_dtor() is the cleanup routine called when destroying
 	 *	the adapter.
-<<<<<<< HEAD
-	 *
-	 * nm_register() is called on NIOCREGIF and close() to enter
-	 *	or exit netmap mode on the NIC
-=======
 	 *	Called with NMG_LOCK held.
 	 *
 	 * nm_register() is called on NIOCREGIF and close() to enter
 	 *	or exit netmap mode on the NIC
 	 *	Called with NNG_LOCK held.
->>>>>>> 63777ebb
 	 *
 	 * nm_txsync() pushes packets to the underlying hw/switch
 	 *
 	 * nm_rxsync() collects packets from the underlying hw/switch
 	 *
 	 * nm_config() returns configuration information from the OS
-<<<<<<< HEAD
-	 *
-	 * nm_krings_create() create and init the krings array
-	 * 	(the array layout must conform to the description
-	 * 	found above the definition of netmap_krings_create)
-	 *
-	 * nm_krings_delete() cleanup and delete the kring array
-	 *
-	 * nm_notify() is used to act after data have become available.
-=======
 	 *	Called with NMG_LOCK held.
 	 *
 	 * nm_krings_create() create and init the tx_rings and
@@ -607,16 +519,10 @@
 	 *
 	 * nm_notify() is used to act after data have become available
 	 * 	(or the stopped state of the ring has changed)
->>>>>>> 63777ebb
 	 *	For hw devices this is typically a selwakeup(),
 	 *	but for NIC/host ports attached to a switch (or vice-versa)
 	 *	we also need to invoke the 'txsync' code downstream.
 	 */
-<<<<<<< HEAD
-
-	/* private cleanup */
-=======
->>>>>>> 63777ebb
 	void (*nm_dtor)(struct netmap_adapter *);
 
 	int (*nm_register)(struct netmap_adapter *, int onoff);
@@ -632,9 +538,6 @@
 	void (*nm_krings_delete)(struct netmap_adapter *);
 	int (*nm_notify)(struct netmap_adapter *,
 		u_int ring, enum txrx, int flags);
-<<<<<<< HEAD
-#define NAF_DISABLE_NOTIFY 8
-=======
 #ifdef WITH_VALE
 	/*
 	 * nm_bdg_attach() initializes the na_vp field to point
@@ -660,7 +563,6 @@
 	 * to a VALE switch (if any) */
 	struct netmap_vp_adapter *na_hostvp;
 #endif
->>>>>>> 63777ebb
 
 	/* standard refcount to control the lifetime of the adapter
 	 * (it should be equal to the lifetime of the corresponding ifp)
@@ -676,24 +578,13 @@
 	uint32_t na_lut_objtotal;	/* max buffer index */
 	uint32_t na_lut_objsize;	/* buffer size */
 
-<<<<<<< HEAD
-	/* used internally. If non-null, the interface cannot be bound
-	 * from userspace
-=======
 	/* additional information attached to this adapter
 	 * by other netmap subsystems. Currently used by
 	 * bwrap and LINUX/v1000.
->>>>>>> 63777ebb
 	 */
 	void *na_private;
 
 #ifdef WITH_PIPES
-<<<<<<< HEAD
-	struct netmap_pipe_adapter **na_pipes;
-	int na_next_pipe;
-	int na_max_pipes;
-#endif /* WITH_PIPES */
-=======
 	/* array of pipes that have this adapter as a parent */
 	struct netmap_pipe_adapter **na_pipes;
 	int na_next_pipe;	/* next free slot in the array */
@@ -701,7 +592,6 @@
 #endif /* WITH_PIPES */
 
 	char name[64];
->>>>>>> 63777ebb
 };
 
 
@@ -745,11 +635,8 @@
 	struct net_device_ops nm_ndo;	// XXX linux only
 	struct ethtool_ops    nm_eto;	// XXX linux only
 	const struct ethtool_ops*   save_ethtool;
-<<<<<<< HEAD
-=======
 
 	int (*nm_hw_register)(struct netmap_adapter *, int onoff);
->>>>>>> 63777ebb
 };
 
 /* Mitigation support. */
@@ -846,20 +733,13 @@
 	/* backup of the hwna notify callback */
 	int (*save_notify)(struct netmap_adapter *,
 			u_int ring, enum txrx, int flags);
-<<<<<<< HEAD
-=======
 	/* backup of the hwna memory allocator */
 	struct netmap_mem_d *save_nmd;
->>>>>>> 63777ebb
 
 	/*
 	 * When we attach a physical interface to the bridge, we
 	 * allow the controlling process to terminate, so we need
-<<<<<<< HEAD
-	 * a place to store the netmap_priv_d data structure.
-=======
 	 * a place to store the n_detmap_priv_d data structure.
->>>>>>> 63777ebb
 	 * This is only done when physical interfaces
 	 * are attached to a bridge.
 	 */
@@ -977,121 +857,6 @@
 int netmap_rx_irq(struct ifnet *, u_int, u_int *);
 #define netmap_tx_irq(_n, _q) netmap_rx_irq(_n, _q, NULL)
 void netmap_common_irq(struct ifnet *, u_int, u_int *work_done);
-<<<<<<< HEAD
-
-void netmap_disable_all_rings(struct ifnet *);
-void netmap_enable_all_rings(struct ifnet *);
-void netmap_disable_ring(struct netmap_kring *kr);
-
-
-/* set/clear native flags and if_transmit/netdev_ops */
-static inline void
-nm_set_native_flags(struct netmap_adapter *na)
-{
-	struct ifnet *ifp = na->ifp;
-
-	na->na_flags |= (NAF_NATIVE_ON | NAF_NETMAP_ON);
-#ifdef IFCAP_NETMAP /* or FreeBSD ? */
-	ifp->if_capenable |= IFCAP_NETMAP;
-#endif
-#ifdef __FreeBSD__
-	na->if_transmit = ifp->if_transmit;
-	ifp->if_transmit = netmap_transmit;
-#else
-	na->if_transmit = (void *)ifp->netdev_ops;
-	ifp->netdev_ops = &((struct netmap_hw_adapter *)na)->nm_ndo;
-	((struct netmap_hw_adapter *)na)->save_ethtool = ifp->ethtool_ops;
-	SET_ETHTOOL_OPS(ifp, &((struct netmap_hw_adapter*)na)->nm_eto);
-#endif
-}
-
-
-static inline void
-nm_clear_native_flags(struct netmap_adapter *na)
-{
-	struct ifnet *ifp = na->ifp;
-
-#ifdef __FreeBSD__
-	ifp->if_transmit = na->if_transmit;
-#else
-	ifp->netdev_ops = (void *)na->if_transmit;
-	SET_ETHTOOL_OPS(ifp, ((struct netmap_hw_adapter*)na)->save_ethtool);
-#endif
-	na->na_flags &= ~(NAF_NATIVE_ON | NAF_NETMAP_ON);
-#ifdef IFCAP_NETMAP /* or FreeBSD ? */
-	ifp->if_capenable &= ~IFCAP_NETMAP;
-#endif
-}
-
-
-/*
- * validates parameters in the ring/kring, returns a value for head
- * If any error, returns ring_size to force a reinit.
- */
-uint32_t nm_txsync_prologue(struct netmap_kring *);
-
-
-/*
- * validates parameters in the ring/kring, returns a value for head,
- * and the 'reserved' value in the argument.
- * If any error, returns ring_size lim to force a reinit.
- */
-uint32_t nm_rxsync_prologue(struct netmap_kring *);
-
-
-/*
- * update kring and ring at the end of txsync.
- */
-static inline void
-nm_txsync_finalize(struct netmap_kring *kring)
-{
-	/* update ring tail to what the kernel knows */
-	kring->ring->tail = kring->rtail = kring->nr_hwtail;
-
-	/* note, head/rhead/hwcur might be behind cur/rcur
-	 * if no carrier
-	 */
-	ND(5, "%s now hwcur %d hwtail %d head %d cur %d tail %d",
-		kring->name, kring->nr_hwcur, kring->nr_hwtail,
-		kring->rhead, kring->rcur, kring->rtail);
-}
-
-
-/*
- * update kring and ring at the end of rxsync
- */
-static inline void
-nm_rxsync_finalize(struct netmap_kring *kring)
-{
-	/* tell userspace that there might be new packets */
-	//struct netmap_ring *ring = kring->ring;
-	ND("head %d cur %d tail %d -> %d", ring->head, ring->cur, ring->tail,
-		kring->nr_hwtail);
-	kring->ring->tail = kring->rtail = kring->nr_hwtail;
-	/* make a copy of the state for next round */
-	kring->rhead = kring->ring->head;
-	kring->rcur = kring->ring->cur;
-}
-
-
-/* check/fix address and len in tx rings */
-#if 1 /* debug version */
-#define	NM_CHECK_ADDR_LEN(_a, _l)	do {				\
-	if (_a == netmap_buffer_base || _l > NETMAP_BUF_SIZE) {		\
-		RD(5, "bad addr/len ring %d slot %d idx %d len %d",	\
-			kring->ring_id, nm_i, slot->buf_idx, len);		\
-		if (_l > NETMAP_BUF_SIZE)				\
-			_l = NETMAP_BUF_SIZE;				\
-	} } while (0)
-#else /* no debug version */
-#define	NM_CHECK_ADDR_LEN(_a, _l)	do {				\
-		if (_l > NETMAP_BUF_SIZE)				\
-			_l = NETMAP_BUF_SIZE;				\
-	} while (0)
-#endif
-
-
-=======
 
 
 #ifdef WITH_VALE
@@ -1228,7 +993,6 @@
 #endif
 
 
->>>>>>> 63777ebb
 /*---------------------------------------------------------------*/
 /*
  * Support routines used by netmap subsystems
@@ -1253,9 +1017,6 @@
  * It calls the nm_config callback, if available.
  */
 int netmap_update_config(struct netmap_adapter *na);
-<<<<<<< HEAD
-int netmap_krings_create(struct netmap_adapter *na, u_int tailroom);
-=======
 /* create and initialize the common fields of the krings array.
  * using the information that must be already available in the na.
  * tailroom can be used to request the allocation of additional
@@ -1267,7 +1028,6 @@
 /* deletes the kring array of the adapter. The array must have
  * been created using netmap_krings_create
  */
->>>>>>> 63777ebb
 void netmap_krings_delete(struct netmap_adapter *na);
 int netmap_rxsync_from_host(struct netmap_adapter *na, struct thread *td, void *pwait);
 
@@ -1289,11 +1049,7 @@
 
 int
 netmap_do_regif(struct netmap_priv_d *priv, struct netmap_adapter *na,
-<<<<<<< HEAD
-	uint16_t ringid, uint32_t flags, int *err);
-=======
 	uint16_t ringid, uint32_t flags);
->>>>>>> 63777ebb
 
 
 
@@ -1357,15 +1113,12 @@
 #define netmap_get_pipe_na(_1, _2, _3)	0
 #endif
 
-<<<<<<< HEAD
-=======
 #ifdef WITH_MONITOR
 int netmap_get_monitor_na(struct nmreq *nmr, struct netmap_adapter **na, int create);
 #else
 #define netmap_get_monitor_na(_1, _2, _3) 0
 #endif
 
->>>>>>> 63777ebb
 /* Various prototypes */
 int netmap_poll(struct cdev *dev, int events, struct thread *td);
 int netmap_init(void);
@@ -1377,10 +1130,6 @@
 int netmap_ioctl(struct cdev *dev, u_long cmd, caddr_t data, int fflag, struct thread *td);
 
 /* netmap_adapter creation/destruction */
-<<<<<<< HEAD
-#define NM_IFPNAME(ifp) ((ifp) ? (ifp)->if_xname : "zombie")
-=======
->>>>>>> 63777ebb
 
 // #define NM_DEBUG_PUTGET 1
 
@@ -1418,19 +1167,10 @@
 /*
  * module variables
  */
-<<<<<<< HEAD
-extern u_int netmap_buf_size;
-#define NETMAP_BUF_SIZE	netmap_buf_size	// XXX remove
-extern int netmap_mitigate;	// XXX not really used
-extern int netmap_no_pendintr;
-extern u_int netmap_total_buffers;	// global allocator
-extern char *netmap_buffer_base;	// global allocator
-=======
 #define NETMAP_BUF_BASE(na)	((na)->na_lut[0].vaddr)
 #define NETMAP_BUF_SIZE(na)	((na)->na_lut_objsize)
 extern int netmap_mitigate;	// XXX not really used
 extern int netmap_no_pendintr;
->>>>>>> 63777ebb
 extern int netmap_verbose;	// XXX debugging
 enum {                                  /* verbose flags */
 	NM_VERB_ON = 1,                 /* generic verbose */
@@ -1490,13 +1230,10 @@
 
 #ifdef __FreeBSD__
 
-<<<<<<< HEAD
-=======
 /* Assigns the device IOMMU domain to an allocator.
  * Returns -ENOMEM in case the domain is different */
 #define nm_iommu_group_id(dev) (0)
 
->>>>>>> 63777ebb
 /* Callback invoked by the dma machinery after a successful dmamap_load */
 static void netmap_dmamap_cb(__unused void *arg,
     __unused bus_dma_segment_t * segs, __unused int nseg, __unused int error)
@@ -1880,13 +1617,10 @@
 			   struct netmap_vp_adapter *dst_na,
 			   struct nm_bdg_fwd *ft_p, struct netmap_ring *ring,
 			   u_int *j, u_int lim, u_int *howmany);
-<<<<<<< HEAD
-=======
 
 /* persistent virtual port routines */
 int nm_vi_persist(const char *, struct ifnet **);
 void nm_vi_detach(struct ifnet *);
 void nm_vi_init_index(void);
->>>>>>> 63777ebb
 
 #endif /* _NET_NETMAP_KERN_H_ */