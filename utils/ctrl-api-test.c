#include <errno.h>
#include <fcntl.h>
#include <inttypes.h>
#include <net/if.h>
#include <net/netmap.h>
#include <stdint.h>
#include <stdio.h>
#include <stdlib.h>
#include <string.h>
#include <sys/ioctl.h>
#include <sys/mman.h>
#include <unistd.h>
#include <pthread.h>
#include <assert.h>

#ifdef __linux__
#include <sys/eventfd.h>
#else
static int eventfd(int x, int y)
{
<<<<<<< HEAD
=======
	(void) x;
	(void) y;
>>>>>>> 00ce4864
	return 19;
}
#endif /* __linux__ */

struct TestContext {
	int fd; /* netmap file descriptor */
	const char *ifname;
	const char *bdgname;
	uint32_t nr_tx_slots;   /* slots in tx rings */
	uint32_t nr_rx_slots;   /* slots in rx rings */
	uint16_t nr_tx_rings;   /* number of tx rings */
	uint16_t nr_rx_rings;   /* number of rx rings */
	uint16_t nr_mem_id;     /* id of the memory allocator */
	uint16_t nr_ringid;     /* ring(s) we care about */
	uint32_t nr_mode;       /* specify NR_REG_* modes */
	uint64_t nr_flags;      /* additional flags (see below) */
	uint32_t nr_extra_bufs; /* number of requested extra buffers */

	uint32_t nr_hdr_len; /* for PORT_HDR_SET and PORT_HDR_GET */

	uint32_t nr_first_cpu_id;     /* vale polling */
	uint32_t nr_num_polling_cpus; /* vale polling */
	struct nmreq_option *nr_opt;  /* list of options */
};

#if 0
static void
ctx_reset(struct TestContext *ctx)
{
	const char *tmp1 = ctx->ifname;
	const char *tmp2 = ctx->bdgname;
	memset(ctx, 0, sizeof(*ctx));
	ctx->ifname = tmp1;
	ctx->bdgname = tmp2;
}
#endif

typedef int (*testfunc_t)(struct TestContext *ctx);

static void
nmreq_hdr_init(struct nmreq_header *hdr, const char *ifname)
{
	memset(hdr, 0, sizeof(*hdr));
	hdr->nr_version = NETMAP_API;
	strncpy(hdr->nr_name, ifname, sizeof(hdr->nr_name) - 1);
}

/* Single NETMAP_REQ_PORT_INFO_GET. */
static int
port_info_get(struct TestContext *ctx)
{
	struct nmreq_port_info_get req;
	struct nmreq_header hdr;
	int ret;

	printf("Testing NETMAP_REQ_PORT_INFO_GET on '%s'\n", ctx->ifname);

	nmreq_hdr_init(&hdr, ctx->ifname);
	hdr.nr_reqtype = NETMAP_REQ_PORT_INFO_GET;
	hdr.nr_body    = (uintptr_t)&req;
	memset(&req, 0, sizeof(req));
	ret = ioctl(ctx->fd, NIOCCTRL, &hdr);
	if (ret) {
		perror("ioctl(/dev/netmap, NIOCCTRL, PORT_INFO_GET)");
		return ret;
	}
	printf("nr_offset 0x%lx\n", req.nr_offset);
	printf("nr_memsize %lu\n", req.nr_memsize);
	printf("nr_tx_slots %u\n", req.nr_tx_slots);
	printf("nr_rx_slots %u\n", req.nr_rx_slots);
	printf("nr_tx_rings %u\n", req.nr_tx_rings);
	printf("nr_rx_rings %u\n", req.nr_rx_rings);
	printf("nr_mem_id %u\n", req.nr_mem_id);

	return req.nr_memsize && req.nr_tx_slots && req.nr_rx_slots &&
	                       req.nr_tx_rings && req.nr_rx_rings &&
	                       req.nr_tx_rings
	               ? 0
	               : -1;
}

/* Single NETMAP_REQ_REGISTER, no use. */
static int
port_register(struct TestContext *ctx)
{
	struct nmreq_register req;
	struct nmreq_header hdr;
	int success;
	int ret;

	printf("Testing NETMAP_REQ_REGISTER(mode=%d,ringid=%d,"
	       "flags=0x%lx) on '%s'\n",
	       ctx->nr_mode, ctx->nr_ringid, ctx->nr_flags, ctx->ifname);

	nmreq_hdr_init(&hdr, ctx->ifname);
	hdr.nr_reqtype = NETMAP_REQ_REGISTER;
	hdr.nr_body    = (uintptr_t)&req;
	hdr.nr_options = (uintptr_t)ctx->nr_opt;
	memset(&req, 0, sizeof(req));
	req.nr_mem_id     = ctx->nr_mem_id;
	req.nr_mode       = ctx->nr_mode;
	req.nr_ringid     = ctx->nr_ringid;
	req.nr_flags      = ctx->nr_flags;
	req.nr_tx_slots   = ctx->nr_tx_slots;
	req.nr_rx_slots   = ctx->nr_rx_slots;
	req.nr_tx_rings   = ctx->nr_tx_rings;
	req.nr_rx_rings   = ctx->nr_rx_rings;
	req.nr_extra_bufs = ctx->nr_extra_bufs;
	ret               = ioctl(ctx->fd, NIOCCTRL, &hdr);
	if (ret) {
		perror("ioctl(/dev/netmap, NIOCCTRL, REGISTER)");
		return ret;
	}
	printf("nr_offset 0x%lx\n", req.nr_offset);
	printf("nr_memsize %lu\n", req.nr_memsize);
	printf("nr_tx_slots %u\n", req.nr_tx_slots);
	printf("nr_rx_slots %u\n", req.nr_rx_slots);
	printf("nr_tx_rings %u\n", req.nr_tx_rings);
	printf("nr_rx_rings %u\n", req.nr_rx_rings);
	printf("nr_mem_id %u\n", req.nr_mem_id);
	printf("nr_extra_bufs %u\n", req.nr_extra_bufs);

	success = req.nr_memsize && (ctx->nr_mode == req.nr_mode) &&
	                       (ctx->nr_ringid == req.nr_ringid) &&
	                       (ctx->nr_flags == req.nr_flags) &&
	                       ((!ctx->nr_tx_slots && req.nr_tx_slots) ||
	                        (ctx->nr_tx_slots == req.nr_tx_slots)) &&
	                       ((!ctx->nr_rx_slots && req.nr_rx_slots) ||
	                        (ctx->nr_rx_slots == req.nr_rx_slots)) &&
	                       ((!ctx->nr_tx_rings && req.nr_tx_rings) ||
	                        (ctx->nr_tx_rings == req.nr_tx_rings)) &&
	                       ((!ctx->nr_rx_rings && req.nr_rx_rings) ||
	                        (ctx->nr_rx_rings == req.nr_rx_rings)) &&
	                       ((!ctx->nr_mem_id && req.nr_mem_id) ||
	                        (ctx->nr_mem_id == req.nr_mem_id)) &&
	                       (ctx->nr_extra_bufs == req.nr_extra_bufs);
	if (!success) {
		return -1;
	}

	/* Write back results to the context structure.*/
	ctx->nr_tx_slots = req.nr_tx_slots;
	ctx->nr_rx_slots = req.nr_rx_slots;
	ctx->nr_tx_rings = req.nr_tx_rings;
	ctx->nr_rx_rings = req.nr_rx_rings;
	ctx->nr_mem_id = req.nr_mem_id;
	ctx->nr_extra_bufs = req.nr_extra_bufs;

	return -0;
}

/* Only valid after a successful port_register(). */
static int
num_registered_rings(struct TestContext *ctx)
{
	assert(ctx->nr_tx_slots > 0 && ctx->nr_rx_slots > 0 &&
		ctx->nr_tx_rings > 0 && ctx->nr_rx_rings > 0);
	if (ctx->nr_flags & NR_TX_RINGS_ONLY) {
		return ctx->nr_tx_rings;
	}
	if (ctx->nr_flags & NR_RX_RINGS_ONLY) {
		return ctx->nr_rx_rings;
	}

	return ctx->nr_tx_rings + ctx->nr_rx_rings;
}

static int
port_register_hwall_host(struct TestContext *ctx)
{
	ctx->nr_mode = NR_REG_NIC_SW;
	return port_register(ctx);
}

static int
port_register_host(struct TestContext *ctx)
{
	ctx->nr_mode = NR_REG_SW;
	return port_register(ctx);
}

static int
port_register_hwall(struct TestContext *ctx)
{
	ctx->nr_mode = NR_REG_ALL_NIC;
	return port_register(ctx);
}

static int
port_register_single_ring_couple(struct TestContext *ctx)
{
	ctx->nr_mode   = NR_REG_ONE_NIC;
	ctx->nr_ringid = 0;
	return port_register(ctx);
}

static int
port_register_hwall_tx(struct TestContext *ctx)
{
	ctx->nr_mode = NR_REG_ALL_NIC;
	ctx->nr_flags |= NR_TX_RINGS_ONLY;
	return port_register(ctx);
}

static int
port_register_hwall_rx(struct TestContext *ctx)
{
	ctx->nr_mode = NR_REG_ALL_NIC;
	ctx->nr_flags |= NR_RX_RINGS_ONLY;
	return port_register(ctx);
}

/* NETMAP_REQ_VALE_ATTACH */
static int
vale_attach(struct TestContext *ctx)
{
	struct nmreq_vale_attach req;
	struct nmreq_header hdr;
	char vpname[256];
	int ret;

	snprintf(vpname, sizeof(vpname), "%s:%s", ctx->bdgname, ctx->ifname);

	printf("Testing NETMAP_REQ_VALE_ATTACH on '%s'\n", vpname);
	nmreq_hdr_init(&hdr, vpname);
	hdr.nr_reqtype = NETMAP_REQ_VALE_ATTACH;
	hdr.nr_body    = (uintptr_t)&req;
	memset(&req, 0, sizeof(req));
	req.reg.nr_mem_id = ctx->nr_mem_id;
	if (ctx->nr_mode == 0) {
		ctx->nr_mode = NR_REG_ALL_NIC; /* default */
	}
	req.reg.nr_mode = ctx->nr_mode;
	ret             = ioctl(ctx->fd, NIOCCTRL, &hdr);
	if (ret) {
		perror("ioctl(/dev/netmap, NIOCCTRL, VALE_ATTACH)");
		return ret;
	}
	printf("nr_mem_id %u\n", req.reg.nr_mem_id);

	return ((!ctx->nr_mem_id && req.reg.nr_mem_id > 1) ||
	        (ctx->nr_mem_id == req.reg.nr_mem_id)) &&
	                       (ctx->nr_flags == req.reg.nr_flags)
	               ? 0
	               : -1;
}

/* NETMAP_REQ_VALE_DETACH */
static int
vale_detach(struct TestContext *ctx)
{
	struct nmreq_header hdr;
	struct nmreq_vale_detach req;
	char vpname[256];
	int ret;

	snprintf(vpname, sizeof(vpname), "%s:%s", ctx->bdgname, ctx->ifname);

	printf("Testing NETMAP_REQ_VALE_DETACH on '%s'\n", vpname);
	nmreq_hdr_init(&hdr, vpname);
	hdr.nr_reqtype = NETMAP_REQ_VALE_DETACH;
	hdr.nr_body    = (uintptr_t)&req;
	ret            = ioctl(ctx->fd, NIOCCTRL, &hdr);
	if (ret) {
		perror("ioctl(/dev/netmap, NIOCCTRL, VALE_DETACH)");
		return ret;
	}

	return 0;
}

/* First NETMAP_REQ_VALE_ATTACH, then NETMAP_REQ_VALE_DETACH. */
static int
vale_attach_detach(struct TestContext *ctx)
{
	int ret;

	if ((ret = vale_attach(ctx))) {
		return ret;
	}

	return vale_detach(ctx);
}

static int
vale_attach_detach_host_rings(struct TestContext *ctx)
{
	ctx->nr_mode = NR_REG_NIC_SW;
	return vale_attach_detach(ctx);
}

/* First NETMAP_REQ_PORT_HDR_SET and the NETMAP_REQ_PORT_HDR_GET
 * to check that we get the same value. */
static int
port_hdr_set_and_get(struct TestContext *ctx)
{
	struct nmreq_port_hdr req;
	struct nmreq_header hdr;
	int ret;

	printf("Testing NETMAP_REQ_PORT_HDR_SET on '%s'\n", ctx->ifname);

	nmreq_hdr_init(&hdr, ctx->ifname);
	hdr.nr_reqtype = NETMAP_REQ_PORT_HDR_SET;
	hdr.nr_body    = (uintptr_t)&req;
	memset(&req, 0, sizeof(req));
	req.nr_hdr_len = ctx->nr_hdr_len;
	ret            = ioctl(ctx->fd, NIOCCTRL, &hdr);
	if (ret) {
		perror("ioctl(/dev/netmap, NIOCCTRL, PORT_HDR_SET)");
		return ret;
	}

	if (req.nr_hdr_len != ctx->nr_hdr_len) {
		return -1;
	}

	printf("Testing NETMAP_REQ_PORT_HDR_GET on '%s'\n", ctx->ifname);
	hdr.nr_reqtype = NETMAP_REQ_PORT_HDR_GET;
	req.nr_hdr_len = 0;
	ret            = ioctl(ctx->fd, NIOCCTRL, &hdr);
	if (ret) {
		perror("ioctl(/dev/netmap, NIOCCTRL, PORT_HDR_SET)");
		return ret;
	}
	printf("nr_hdr_len %u\n", req.nr_hdr_len);

	return (req.nr_hdr_len == ctx->nr_hdr_len) ? 0 : -1;
}

static int
vale_ephemeral_port_hdr_manipulation(struct TestContext *ctx)
{
	int ret;

	ctx->ifname  = "vale:eph0";
	ctx->nr_mode = NR_REG_ALL_NIC;
	if ((ret = port_register(ctx))) {
		return ret;
	}
	/* Try to set and get all the acceptable values. */
	ctx->nr_hdr_len = 12;
	if ((ret = port_hdr_set_and_get(ctx))) {
		return ret;
	}
	ctx->nr_hdr_len = 0;
	if ((ret = port_hdr_set_and_get(ctx))) {
		return ret;
	}
	ctx->nr_hdr_len = 10;
	if ((ret = port_hdr_set_and_get(ctx))) {
		return ret;
	}
	return 0;
}

static int
vale_persistent_port(struct TestContext *ctx)
{
	struct nmreq_vale_newif req;
	struct nmreq_header hdr;
	int result;
	int ret;

	ctx->ifname = "per4";

	printf("Testing NETMAP_REQ_VALE_NEWIF on '%s'\n", ctx->ifname);

	nmreq_hdr_init(&hdr, ctx->ifname);
	hdr.nr_reqtype = NETMAP_REQ_VALE_NEWIF;
	hdr.nr_body    = (uintptr_t)&req;
	memset(&req, 0, sizeof(req));
	req.nr_mem_id   = ctx->nr_mem_id;
	req.nr_tx_slots = ctx->nr_tx_slots;
	req.nr_rx_slots = ctx->nr_rx_slots;
	req.nr_tx_rings = ctx->nr_tx_rings;
	req.nr_rx_rings = ctx->nr_rx_rings;
	ret             = ioctl(ctx->fd, NIOCCTRL, &hdr);
	if (ret) {
		perror("ioctl(/dev/netmap, NIOCCTRL, VALE_NEWIF)");
		return ret;
	}

	/* Attach the persistent VALE port to a switch and then detach. */
	result = vale_attach_detach(ctx);

	printf("Testing NETMAP_REQ_VALE_DELIF on '%s'\n", ctx->ifname);
	hdr.nr_reqtype = NETMAP_REQ_VALE_DELIF;
	hdr.nr_body    = (uintptr_t)NULL;
	ret            = ioctl(ctx->fd, NIOCCTRL, &hdr);
	if (ret) {
		perror("ioctl(/dev/netmap, NIOCCTRL, VALE_NEWIF)");
		if (result == 0) {
			result = ret;
		}
	}

	return result;
}

/* Single NETMAP_REQ_POOLS_INFO_GET. */
static int
pools_info_get(struct TestContext *ctx)
{
	struct nmreq_pools_info req;
	struct nmreq_header hdr;
	int ret;

	printf("Testing NETMAP_REQ_POOLS_INFO_GET on '%s'\n", ctx->ifname);

	nmreq_hdr_init(&hdr, ctx->ifname);
	hdr.nr_reqtype = NETMAP_REQ_POOLS_INFO_GET;
	hdr.nr_body    = (uintptr_t)&req;
	memset(&req, 0, sizeof(req));
	ret = ioctl(ctx->fd, NIOCCTRL, &hdr);
	if (ret) {
		perror("ioctl(/dev/netmap, NIOCCTRL, POOLS_INFO_GET)");
		return ret;
	}
	printf("nr_memsize %lu\n", req.nr_memsize);
	printf("nr_mem_id %u\n", req.nr_mem_id);
	printf("nr_if_pool_offset 0x%lx\n", req.nr_if_pool_offset);
	printf("nr_if_pool_objtotal %u\n", req.nr_if_pool_objtotal);
	printf("nr_if_pool_objsize %u\n", req.nr_if_pool_objsize);
	printf("nr_ring_pool_offset 0x%lx\n", req.nr_if_pool_offset);
	printf("nr_ring_pool_objtotal %u\n", req.nr_ring_pool_objtotal);
	printf("nr_ring_pool_objsize %u\n", req.nr_ring_pool_objsize);
	printf("nr_buf_pool_offset 0x%lx\n", req.nr_buf_pool_offset);
	printf("nr_buf_pool_objtotal %u\n", req.nr_buf_pool_objtotal);
	printf("nr_buf_pool_objsize %u\n", req.nr_buf_pool_objsize);

	return req.nr_memsize && req.nr_if_pool_objtotal &&
	                       req.nr_if_pool_objsize &&
	                       req.nr_ring_pool_objtotal &&
	                       req.nr_ring_pool_objsize &&
	                       req.nr_buf_pool_objtotal &&
	                       req.nr_buf_pool_objsize
	               ? 0
	               : -1;
}

static int
register_and_pools_info_get(struct TestContext *ctx)
{
	int ret;

	ret = pools_info_get(ctx);
	if (ret == 0) {
		printf("Failed: POOLS_INFO_GET didn't fail on unbound "
		       "netmap device\n");
		return -1;
	}

	ctx->nr_mode = NR_REG_ONE_NIC;
	ret          = port_register(ctx);
	if (ret) {
		return ret;
	}
	ctx->nr_mem_id = 1;

	return pools_info_get(ctx);
}

static int
pipe_master(struct TestContext *ctx)
{
	char pipe_name[128];

	snprintf(pipe_name, sizeof(pipe_name), "%s{%s", ctx->ifname, "pipeid1");
	ctx->ifname  = pipe_name;
	ctx->nr_mode = NR_REG_NIC_SW;

	if (port_register(ctx) == 0) {
		printf("pipes should not accept NR_REG_NIC_SW\n");
		return -1;
	}
	ctx->nr_mode = NR_REG_ALL_NIC;

	return port_register(ctx);
}

static int
pipe_slave(struct TestContext *ctx)
{
	char pipe_name[128];

	snprintf(pipe_name, sizeof(pipe_name), "%s}%s", ctx->ifname, "pipeid2");
	ctx->ifname  = pipe_name;
	ctx->nr_mode = NR_REG_ALL_NIC;

	return port_register(ctx);
}

/* NETMAP_REQ_VALE_POLLING_ENABLE */
static int
vale_polling_enable(struct TestContext *ctx)
{
	struct nmreq_vale_polling req;
	struct nmreq_header hdr;
	char vpname[256];
	int ret;

	snprintf(vpname, sizeof(vpname), "%s:%s", ctx->bdgname, ctx->ifname);
	printf("Testing NETMAP_REQ_VALE_POLLING_ENABLE on '%s'\n", vpname);

	nmreq_hdr_init(&hdr, vpname);
	hdr.nr_reqtype = NETMAP_REQ_VALE_POLLING_ENABLE;
	hdr.nr_body    = (uintptr_t)&req;
	memset(&req, 0, sizeof(req));
	req.nr_mode             = ctx->nr_mode;
	req.nr_first_cpu_id     = ctx->nr_first_cpu_id;
	req.nr_num_polling_cpus = ctx->nr_num_polling_cpus;
	ret                     = ioctl(ctx->fd, NIOCCTRL, &hdr);
	if (ret) {
		perror("ioctl(/dev/netmap, NIOCCTRL, VALE_POLLING_ENABLE)");
		return ret;
	}

	return (req.nr_mode == ctx->nr_mode &&
	        req.nr_first_cpu_id == ctx->nr_first_cpu_id &&
	        req.nr_num_polling_cpus == ctx->nr_num_polling_cpus)
	               ? 0
	               : -1;
}

/* NETMAP_REQ_VALE_POLLING_DISABLE */
static int
vale_polling_disable(struct TestContext *ctx)
{
	struct nmreq_vale_polling req;
	struct nmreq_header hdr;
	char vpname[256];
	int ret;

	snprintf(vpname, sizeof(vpname), "%s:%s", ctx->bdgname, ctx->ifname);
	printf("Testing NETMAP_REQ_VALE_POLLING_DISABLE on '%s'\n", vpname);

	nmreq_hdr_init(&hdr, vpname);
	hdr.nr_reqtype = NETMAP_REQ_VALE_POLLING_DISABLE;
	hdr.nr_body    = (uintptr_t)&req;
	memset(&req, 0, sizeof(req));
	ret = ioctl(ctx->fd, NIOCCTRL, &hdr);
	if (ret) {
		perror("ioctl(/dev/netmap, NIOCCTRL, VALE_POLLING_DISABLE)");
		return ret;
	}

	return 0;
}

static int
vale_polling_enable_disable(struct TestContext *ctx)
{
	int ret = 0;

	if ((ret = vale_attach(ctx))) {
		return ret;
	}

	ctx->nr_mode             = NETMAP_POLLING_MODE_SINGLE_CPU;
	ctx->nr_num_polling_cpus = 1;
	ctx->nr_first_cpu_id     = 0;
	if ((ret = vale_polling_enable(ctx))) {
		vale_detach(ctx);
#ifdef __FreeBSD__
		/* NETMAP_REQ_VALE_POLLING_DISABLE is disabled on FreeBSD,
		 * because it is currently broken. We are happy to see that
		 * it fails. */
		return 0;
#endif
		return ret;
	}

	if ((ret = vale_polling_disable(ctx))) {
		vale_detach(ctx);
		return ret;
	}

	return vale_detach(ctx);
}

static void
push_option(struct nmreq_option *opt, struct TestContext *ctx)
{
	opt->nro_next = (uintptr_t)ctx->nr_opt;
	ctx->nr_opt   = opt;
}

static void
clear_options(struct TestContext *ctx)
{
	ctx->nr_opt = NULL;
}

static int
checkoption(struct nmreq_option *opt, struct nmreq_option *exp)
{
	if (opt->nro_next != exp->nro_next) {
		printf("nro_next %p expected %p\n",
		       (void *)(uintptr_t)opt->nro_next,
		       (void *)(uintptr_t)exp->nro_next);
		return -1;
	}
	if (opt->nro_reqtype != exp->nro_reqtype) {
		printf("nro_reqtype %u expected %u\n", opt->nro_reqtype,
		       exp->nro_reqtype);
		return -1;
	}
	if (opt->nro_status != exp->nro_status) {
		printf("nro_status %u expected %u\n", opt->nro_status,
		       exp->nro_status);
		return -1;
	}
	return 0;
}

static int
unsupported_option(struct TestContext *ctx)
{
	struct nmreq_option opt, save;

	printf("Testing unsupported option on %s\n", ctx->ifname);

	memset(&opt, 0, sizeof(opt));
	opt.nro_reqtype = 1234;
	push_option(&opt, ctx);
	save = opt;

	if (port_register_hwall(ctx) >= 0)
		return -1;

	clear_options(ctx);
	save.nro_status = EOPNOTSUPP;
	return checkoption(&opt, &save);
}

static int
infinite_options(struct TestContext *ctx)
{
	struct nmreq_option opt;

	printf("Testing infinite list of options on %s\n", ctx->ifname);

	opt.nro_reqtype = 1234;
	push_option(&opt, ctx);
	opt.nro_next = (uintptr_t)&opt;
	if (port_register_hwall(ctx) >= 0)
		return -1;
	clear_options(ctx);
	return (errno == EMSGSIZE ? 0 : -1);
}

#ifdef CONFIG_NETMAP_EXTMEM
static int
change_param(const char *pname, unsigned long newv, unsigned long *poldv)
{
#ifdef __linux__
	char param[256] = "/sys/module/netmap/parameters/";
	unsigned long oldv;
	FILE *f;

	strncat(param, pname, 256);

	f = fopen(param, "r+");
	if (f == NULL) {
		perror(param);
		return -1;
	}
	if (fscanf(f, "%ld", &oldv) != 1) {
		perror(param);
		fclose(f);
		return -1;
	}
	if (poldv)
		*poldv = oldv;
	rewind(f);
	if (fprintf(f, "%ld\n", newv) < 0) {
		perror(param);
		fclose(f);
		return -1;
	}
	fclose(f);
	printf("change_param: %s: %ld -> %ld\n", pname, oldv, newv);
#endif /* __linux__ */
	return 0;
}

static int
push_extmem_option(struct TestContext *ctx, struct nmreq_opt_extmem *e)
{
	void *addr;

	addr = mmap(NULL, (1U << 22), PROT_READ | PROT_WRITE,
	            MAP_ANONYMOUS | MAP_SHARED, -1, 0);
	if (addr == MAP_FAILED) {
		perror("mmap");
		return -1;
	}

	memset(e, 0, sizeof(*e));
	e->nro_opt.nro_reqtype = NETMAP_REQ_OPT_EXTMEM;
	e->nro_usrptr          = (uintptr_t)addr;
	e->nro_info.nr_memsize = (1U << 22);

	push_option(&e->nro_opt, ctx);

	return 0;
}

static int
pop_extmem_option(struct TestContext *ctx, struct nmreq_opt_extmem *exp)
{
	struct nmreq_opt_extmem *e;
	int ret;

	e           = (struct nmreq_opt_extmem *)(uintptr_t)ctx->nr_opt;
	ctx->nr_opt = (struct nmreq_option *)(uintptr_t)ctx->nr_opt->nro_next;

	if ((ret = checkoption(&e->nro_opt, &exp->nro_opt))) {
		return ret;
	}

	if (e->nro_usrptr != exp->nro_usrptr) {
		printf("usrptr %" PRIu64 " expected %" PRIu64 "\n",
		       e->nro_usrptr, exp->nro_usrptr);
		return -1;
	}
	if (e->nro_info.nr_memsize != exp->nro_info.nr_memsize) {
		printf("memsize %" PRIu64 " expected %" PRIu64 "\n",
		       e->nro_info.nr_memsize, exp->nro_info.nr_memsize);
		return -1;
	}

	if ((ret = munmap((void *)(uintptr_t)e->nro_usrptr,
	                  e->nro_info.nr_memsize)))
		return ret;

	return 0;
}

static int
_extmem_option(struct TestContext *ctx, int new_rsz)
{
	struct nmreq_opt_extmem e, save;
	int ret;
	unsigned long old_rsz;

	if ((ret = push_extmem_option(ctx, &e)) < 0)
		return ret;

	save = e;

	ctx->ifname      = "vale0:0";
	ctx->nr_tx_slots = 16;
	ctx->nr_rx_slots = 16;

	if ((ret = change_param("priv_ring_size", new_rsz, &old_rsz)))
		return ret;

	if ((ret = port_register_hwall(ctx)))
		return ret;

	ret = pop_extmem_option(ctx, &save);

	if (change_param("priv_ring_size", old_rsz, NULL) < 0)
		return -1;

	return ret;
}

static int
extmem_option(struct TestContext *ctx)
{
	printf("Testing extmem option on vale0:0\n");

	return _extmem_option(ctx, 512);
}

static int
bad_extmem_option(struct TestContext *ctx)
{
	printf("Testing bad extmem option on vale0:0\n");

	return _extmem_option(ctx, (1 << 16)) < 0 ? 0 : -1;
}

static int
duplicate_extmem_options(struct TestContext *ctx)
{
	struct nmreq_opt_extmem e1, save1, e2, save2;
	int ret;

	printf("Testing duplicate extmem option on vale0:0\n");

	if ((ret = push_extmem_option(ctx, &e1)) < 0)
		return ret;

	if ((ret = push_extmem_option(ctx, &e2)) < 0) {
		clear_options(ctx);
		return ret;
	}

	save1 = e1;
	save2 = e2;

	ret = port_register_hwall(ctx);
	if (ret >= 0) {
		printf("duplicate option not detected\n");
		return -1;
	}

	save2.nro_opt.nro_status = EINVAL;
	if ((ret = pop_extmem_option(ctx, &save2)))
		return ret;

	save1.nro_opt.nro_status = EINVAL;
	if ((ret = pop_extmem_option(ctx, &save1)))
		return ret;

	return 0;
}
#endif /* CONFIG_NETMAP_EXTMEM */

static int
sync_kloop_stop(struct TestContext *ctx)
{
	struct nmreq_header hdr;
	int ret;

	nmreq_hdr_init(&hdr, ctx->ifname);
	hdr.nr_reqtype = NETMAP_REQ_SYNC_KLOOP_STOP;
	ret            = ioctl(ctx->fd, NIOCCTRL, &hdr);
	if (ret) {
		perror("ioctl(/dev/netmap, NIOCCTRL, SYNC_KLOOP_STOP)");
	}

	return ret;
}

static void *
sync_kloop_worker(void *opaque)
{
	struct TestContext *ctx = opaque;
<<<<<<< HEAD
	size_t num_entries      = num_registered_rings(ctx);
=======
	size_t num_entries      = ctx->nr_rx_rings + ctx->nr_tx_rings;
>>>>>>> 00ce4864
	struct nmreq_sync_kloop_start req;
	struct nmreq_header hdr;
	size_t csb_size;
	void *csb;
	int ret;

	csb_size = (sizeof(struct nm_csb_atok) + sizeof(struct nm_csb_ktoa)) *
	           num_entries;
	assert(csb_size > 0);
	ret = posix_memalign(&csb, sizeof(struct nm_csb_atok), csb_size);
	if (ret) {
		printf("Failed to allocate CSB memory\n");
		pthread_exit((void *)-1);
	}

	printf("Testing NETMAP_REQ_SYNC_KLOOP_START(csb_size=%u) on '%s'\n",
	       (unsigned)csb_size, ctx->ifname);

	nmreq_hdr_init(&hdr, ctx->ifname);
	hdr.nr_reqtype = NETMAP_REQ_SYNC_KLOOP_START;
	hdr.nr_body    = (uintptr_t)&req;
	hdr.nr_options = (uintptr_t)ctx->nr_opt;
	memset(&req, 0, sizeof(req));
	req.csb_atok = (uintptr_t)csb;
	req.csb_ktoa =
	        (uintptr_t)(csb + sizeof(struct nm_csb_atok) * num_entries);
	req.sleep_us = 500;
	ret          = ioctl(ctx->fd, NIOCCTRL, &hdr);
	if (ret) {
		perror("ioctl(/dev/netmap, NIOCCTRL, SYNC_KLOOP_START)");
	}
	free(csb);

	pthread_exit((void *)(uintptr_t)ret);
}

static int
sync_kloop_start_stop(struct TestContext *ctx)
{
	pthread_t th;
	int thret;
	int ret;

	ret = pthread_create(&th, NULL, sync_kloop_worker, ctx);
	if (ret) {
		printf("pthread_create(kloop): %s\n", strerror(ret));
		return -1;
	}

	ret = sync_kloop_stop(ctx);
	if (ret) {
		return ret;
	}

	ret = pthread_join(th, (void **)&thret);
	if (ret) {
		printf("pthread_join(kloop): %s\n", strerror(ret));
	}

	return thret;
}

static int
sync_kloop(struct TestContext *ctx)
{
	int ret;

	ctx->nr_flags = NR_EXCLUSIVE;
	ret           = port_register_hwall(ctx);
	if (ret) {
		return ret;
	}

	return sync_kloop_start_stop(ctx);

}

static int
sync_kloop_eventfds(struct TestContext *ctx)
{
	struct nmreq_opt_sync_kloop_eventfds *opt = NULL;
<<<<<<< HEAD
	struct nmreq_option save;
=======
>>>>>>> 00ce4864
	int num_entries;
	size_t opt_size;
	int ret, i;

<<<<<<< HEAD
	num_entries = num_registered_rings(ctx);
=======
	ctx->nr_flags = NR_EXCLUSIVE;
	ret           = port_register_hwall(ctx);
	if (ret) {
		return ret;
	}

	num_entries = ctx->nr_rx_rings + ctx->nr_tx_rings;
>>>>>>> 00ce4864
	opt_size = sizeof(*opt) + num_entries * sizeof(opt->eventfds[0]);
	opt = malloc(opt_size);
	memset(opt, 0, opt_size);
	opt->nro_opt.nro_next    = 0;
	opt->nro_opt.nro_reqtype = NETMAP_REQ_OPT_SYNC_KLOOP_EVENTFDS;
	opt->nro_opt.nro_status  = 0;
	opt->nro_opt.nro_size    = opt_size;
	for (i = 0; i < num_entries; i++) {
		int efd = eventfd(0, 0);

		assert(efd >= 0);
		opt->eventfds[i].ioeventfd = efd;
		efd = eventfd(0, 0);
		assert(efd >= 0);
		opt->eventfds[i].irqfd     = efd;
	}

<<<<<<< HEAD
	push_option(&opt->nro_opt, ctx);
	save = opt->nro_opt;

	ret = sync_kloop_start_stop(ctx);
	if (ret) {
#ifdef __FreeBSD__
		return 0;
#endif /* __FreeBSD__ */
		return ret;
	}
	save.nro_status = 0;

	return checkoption(&opt->nro_opt, &save);
}

static int
sync_kloop_eventfds_all(struct TestContext *ctx)
{
	int ret;

	ctx->nr_flags = NR_EXCLUSIVE;
	ret           = port_register_hwall(ctx);
	if (ret) {
		return ret;
	}

	return sync_kloop_eventfds(ctx);

}

static int
sync_kloop_eventfds_all_tx(struct TestContext *ctx)
{
	int ret;

	ctx->nr_flags = NR_EXCLUSIVE;
	ret           = port_register_hwall_tx(ctx);
	if (ret) {
		return ret;
	}

	return sync_kloop_eventfds(ctx);
=======
	push_option((struct nmreq_option *)opt, ctx);

	// TODO check for failure ifdef __FreeBSD__
	// TODO use checkoption
	return sync_kloop_start_stop(ctx);
>>>>>>> 00ce4864

}

static int
sync_kloop_conflict(struct TestContext *ctx)
{
	int ret;
	pthread_t th1, th2;
	int thret1, thret2;

	ctx->nr_flags = NR_EXCLUSIVE;
	ret           = port_register_hwall(ctx);
	if (ret) {
		return ret;
	}

	ret = pthread_create(&th1, NULL, sync_kloop_worker, ctx);
	if (ret) {
		printf("pthread_create(kloop1): %s\n", strerror(ret));
		return -1;
	}

	ret = pthread_create(&th2, NULL, sync_kloop_worker, ctx);
	if (ret) {
		printf("pthread_create(kloop2): %s\n", strerror(ret));
		return -1;
	}

	/* Try to avoid a race condition where th1 starts the loop and stops,
	 * and after that th2 starts the loop successfully. */
	usleep(500000);

	ret = sync_kloop_stop(ctx);
	if (ret) {
		return ret;
	}

	ret = pthread_join(th1, (void **)&thret1);
	if (ret) {
		printf("pthread_join(kloop1): %s\n", strerror(ret));
	}

	ret = pthread_join(th2, (void **)&thret2);
	if (ret) {
		printf("pthread_join(kloop2): %s\n", strerror(ret));
	}

	/* Check that one of the two failed, while the other one succeeded. */
	return ((thret1 == 0 && thret2 != 0) || (thret1 != 0 && thret2 == 0))
	               ? 0
	               : -1;
}

static int
sync_kloop_invalid_csb(struct TestContext *ctx)
{
	int ret;
	struct nmreq_sync_kloop_start req;
	struct nmreq_header hdr;

	ctx->nr_flags = NR_EXCLUSIVE;
	ret           = port_register_hwall(ctx);

	/* Post a stop request first. */
	ret = sync_kloop_stop(ctx);
	if (ret) {
		return ret;
	}

	nmreq_hdr_init(&hdr, ctx->ifname);
	hdr.nr_reqtype = NETMAP_REQ_SYNC_KLOOP_START;
	hdr.nr_body    = (uintptr_t)&req;
	memset(&req, 0, sizeof(req));
	req.csb_atok = (uintptr_t)0x10;
	req.csb_ktoa = (uintptr_t)0x800;
	ret          = ioctl(ctx->fd, NIOCCTRL, &hdr);
	if (ret) {
		perror("ioctl(/dev/netmap, NIOCCTRL, SYNC_KLOOP_START)");
	}

	return (ret < 0) ? 0 : -1;
}

<<<<<<< HEAD
static int
sync_kloop_eventfds_mismatch(struct TestContext *ctx)
{
	int ret;

	ctx->nr_flags = NR_EXCLUSIVE;
	ret           = port_register_hwall_rx(ctx);
	if (ret) {
		return ret;
	}
	/* Deceive num_registered_rings() to trigger a failure of
	 * sync_kloop_eventfds(). The latter will think that all the
	 * rings were registered, and allocate the wrong number of
	 * eventfds and CSB entries. */
	ctx->nr_flags &= ~NR_RX_RINGS_ONLY;

	return (sync_kloop_eventfds(ctx) != 0) ? 0 : -1;

}

=======
>>>>>>> 00ce4864
static void
usage(const char *prog)
{
	printf("%s -i IFNAME [-j TESTCASE]\n", prog);
}

struct mytest {
	testfunc_t test;
	const char *name;
};

#define decltest(f)                                                            \
	{                                                                      \
		.test = f, .name = #f                                          \
	}

static struct mytest tests[] = {
	decltest(port_info_get),
	decltest(port_register_hwall_host),
	decltest(port_register_hwall),
	decltest(port_register_host),
	decltest(port_register_single_ring_couple),
	decltest(vale_attach_detach),
	decltest(vale_attach_detach_host_rings),
	decltest(vale_ephemeral_port_hdr_manipulation),
	decltest(vale_persistent_port),
	decltest(register_and_pools_info_get),
	decltest(pipe_master),
	decltest(pipe_slave),
	decltest(vale_polling_enable_disable),
	decltest(unsupported_option),
	decltest(infinite_options),
#ifdef CONFIG_NETMAP_EXTMEM
	decltest(extmem_option),
	decltest(bad_extmem_option),
	decltest(duplicate_extmem_options),
#endif /* CONFIG_NETMAP_EXTMEM */
	decltest(sync_kloop),
<<<<<<< HEAD
	decltest(sync_kloop_eventfds_all),
	decltest(sync_kloop_eventfds_all_tx),
	decltest(sync_kloop_conflict),
	decltest(sync_kloop_invalid_csb),
	decltest(sync_kloop_eventfds_mismatch),
=======
	decltest(sync_kloop_eventfds),
	decltest(sync_kloop_conflict),
	decltest(sync_kloop_invalid_csb),
>>>>>>> 00ce4864
};

int
main(int argc, char **argv)
{
	struct TestContext ctx;
	int loopback_if;
	int num_tests;
	int ret = 0;
	int j   = -1;
	int i;
	int opt;

	memset(&ctx, 0, sizeof(ctx));
	ctx.ifname  = "lo";
	ctx.bdgname = "vale1x2";

	while ((opt = getopt(argc, argv, "hi:j:")) != -1) {
		switch (opt) {
		case 'h':
			usage(argv[0]);
			return 0;

		case 'i':
			ctx.ifname = optarg;
			break;

		case 'j':
			j = atoi(optarg);
			break;

		default:
			printf("    Unrecognized option %c\n", opt);
			usage(argv[0]);
			return -1;
		}
	}

	loopback_if = !strcmp(ctx.ifname, "lo");
	if (loopback_if) {
		/* For the tests, we need the MTU to be smaller than
		 * the NIC RX buffer size, otherwise we will fail on
		 * registering the interface. To stay safe, let's
		 * just use a standard MTU. */
		if (system("ip link set dev lo mtu 1514")) {
			perror("system(mtu=1514)");
			return -1;
		}
	}

	num_tests = sizeof(tests) / sizeof(tests[0]);

	if (j >= 0) {
		j--; /* one-based --> zero-based */
		if (j >= num_tests) {
			printf("Error: Test not in range\n");
			ret = -1;
			goto out;
		}
	}
	for (i = 0; i < num_tests; i++) {
		struct TestContext ctxcopy;
		int fd;
		if (j >= 0 && j != i) {
			continue;
		}
		printf("==> Start of Test #%d [%s]\n", i + 1, tests[i].name);
		fd = open("/dev/netmap", O_RDWR);
		if (fd < 0) {
			perror("open(/dev/netmap)");
			ret = fd;
			goto out;
		}
		memcpy(&ctxcopy, &ctx, sizeof(ctxcopy));
		ctxcopy.fd = fd;
		ret        = tests[i].test(&ctxcopy);
		if (ret) {
			printf("Test #%d [%s] failed\n", i + 1, tests[i].name);
			goto out;
		}
		printf("==> Test #%d [%s] successful\n", i + 1, tests[i].name);
		close(fd);
	}
out:
	if (loopback_if) {
		if (system("ip link set dev lo mtu 65536")) {
			perror("system(mtu=1514)");
			return -1;
		}
	}

	return ret;
}<|MERGE_RESOLUTION|>--- conflicted
+++ resolved
@@ -18,11 +18,8 @@
 #else
 static int eventfd(int x, int y)
 {
-<<<<<<< HEAD
-=======
 	(void) x;
 	(void) y;
->>>>>>> 00ce4864
 	return 19;
 }
 #endif /* __linux__ */
@@ -866,11 +863,7 @@
 sync_kloop_worker(void *opaque)
 {
 	struct TestContext *ctx = opaque;
-<<<<<<< HEAD
 	size_t num_entries      = num_registered_rings(ctx);
-=======
-	size_t num_entries      = ctx->nr_rx_rings + ctx->nr_tx_rings;
->>>>>>> 00ce4864
 	struct nmreq_sync_kloop_start req;
 	struct nmreq_header hdr;
 	size_t csb_size;
@@ -952,25 +945,12 @@
 sync_kloop_eventfds(struct TestContext *ctx)
 {
 	struct nmreq_opt_sync_kloop_eventfds *opt = NULL;
-<<<<<<< HEAD
 	struct nmreq_option save;
-=======
->>>>>>> 00ce4864
 	int num_entries;
 	size_t opt_size;
 	int ret, i;
 
-<<<<<<< HEAD
 	num_entries = num_registered_rings(ctx);
-=======
-	ctx->nr_flags = NR_EXCLUSIVE;
-	ret           = port_register_hwall(ctx);
-	if (ret) {
-		return ret;
-	}
-
-	num_entries = ctx->nr_rx_rings + ctx->nr_tx_rings;
->>>>>>> 00ce4864
 	opt_size = sizeof(*opt) + num_entries * sizeof(opt->eventfds[0]);
 	opt = malloc(opt_size);
 	memset(opt, 0, opt_size);
@@ -988,7 +968,6 @@
 		opt->eventfds[i].irqfd     = efd;
 	}
 
-<<<<<<< HEAD
 	push_option(&opt->nro_opt, ctx);
 	save = opt->nro_opt;
 
@@ -1031,14 +1010,6 @@
 	}
 
 	return sync_kloop_eventfds(ctx);
-=======
-	push_option((struct nmreq_option *)opt, ctx);
-
-	// TODO check for failure ifdef __FreeBSD__
-	// TODO use checkoption
-	return sync_kloop_start_stop(ctx);
->>>>>>> 00ce4864
-
 }
 
 static int
@@ -1121,7 +1092,6 @@
 	return (ret < 0) ? 0 : -1;
 }
 
-<<<<<<< HEAD
 static int
 sync_kloop_eventfds_mismatch(struct TestContext *ctx)
 {
@@ -1142,8 +1112,6 @@
 
 }
 
-=======
->>>>>>> 00ce4864
 static void
 usage(const char *prog)
 {
@@ -1182,17 +1150,11 @@
 	decltest(duplicate_extmem_options),
 #endif /* CONFIG_NETMAP_EXTMEM */
 	decltest(sync_kloop),
-<<<<<<< HEAD
 	decltest(sync_kloop_eventfds_all),
 	decltest(sync_kloop_eventfds_all_tx),
 	decltest(sync_kloop_conflict),
 	decltest(sync_kloop_invalid_csb),
 	decltest(sync_kloop_eventfds_mismatch),
-=======
-	decltest(sync_kloop_eventfds),
-	decltest(sync_kloop_conflict),
-	decltest(sync_kloop_invalid_csb),
->>>>>>> 00ce4864
 };
 
 int
